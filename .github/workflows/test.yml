name: Test build

on:
  push:
<<<<<<< HEAD
    branches:
      - master
      - 'v*.*.*'
=======
    branches: [main]
>>>>>>> 700f33b8
    paths:
      - '.github/**/*'
      - '**.rs'
      - 'Cargo.toml'
      - 'Cargo.lock'
  pull_request:
    paths:
      - '.github/**/*'
      - '**.rs'
      - 'Cargo.toml'
      - 'Cargo.lock'


jobs:
  publish:
    name: Test on ${{ matrix.os }} for ${{ matrix.target }}
    runs-on: ${{ matrix.os }}
    strategy:
      matrix:
        target:
            - x86_64-unknown-linux-gnu
            - aarch64-unknown-linux-musl
            - armv7-unknown-linux-musleabihf
            - arm-unknown-linux-musleabihf
            - x86_64-pc-windows-msvc
            - x86_64-apple-darwin
            - aarch64-apple-ios
        include:
          - os: ubuntu-latest
            target: x86_64-unknown-linux-gnu
            cross: false
            strip: true
          - os: ubuntu-latest
            target: aarch64-unknown-linux-musl
            cross: true
            strip: false
          - os: ubuntu-latest
            target: armv7-unknown-linux-musleabihf
            cross: true
            strip: false
          - os: ubuntu-latest
            target: arm-unknown-linux-musleabihf
            cross: true
            strip: false
          - os: windows-latest
            target: x86_64-pc-windows-msvc
            cross: false
            strip: true
          - os: macos-latest
            target: x86_64-apple-darwin
            cross: false
            strip: true
          - os: macos-latest
            target: aarch64-apple-ios
            cross: true
            strip: true

    steps:
      - name: Checkout code
        uses: actions/checkout@v2

      - name: Setup Rust toolchain
        uses: actions-rs/toolchain@v1
        with:
          toolchain: stable
          override: true
          components: rustfmt, clippy

      - name: cargo build
        uses: actions-rs/cargo@v1
        with:
          command: build
          args: --target=${{ matrix.target }}
          use-cross: ${{ matrix.cross }}

      - name: cargo test
        uses: actions-rs/cargo@v1
        if: ${{ !matrix.cross }}
        with:
          command: test
          args: --target=${{ matrix.target }}
          use-cross: ${{ matrix.cross }}

      - name: cargo fmt
        uses: actions-rs/cargo@v1
        if: ${{ matrix.os == 'ubuntu-latest' && matrix.target == 'x86_64-unknown-linux-gnu' }}
        with:
          command: fmt
          args: --all -- --check

      - name: cargo clippy
        uses: actions-rs/cargo@v1
        if: ${{ matrix.os == 'ubuntu-latest' && matrix.target == 'x86_64-unknown-linux-gnu' }}
        with:
          command: clippy
          args: --tests -- -D warnings<|MERGE_RESOLUTION|>--- conflicted
+++ resolved
@@ -2,13 +2,9 @@
 
 on:
   push:
-<<<<<<< HEAD
     branches:
-      - master
-      - 'v*.*.*'
-=======
-    branches: [main]
->>>>>>> 700f33b8
+      - main
+      - development
     paths:
       - '.github/**/*'
       - '**.rs'
